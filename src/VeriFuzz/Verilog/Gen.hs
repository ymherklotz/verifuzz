--- conflicted
+++ resolved
@@ -23,13 +23,11 @@
     )
 where
 
-import           Control.Lens            hiding ( Context )
-import           Control.Monad                  ( replicateM )
-import           Control.Monad.Trans.Class      ( lift )
-import           Control.Monad.Trans.Reader
-                                         hiding ( local )
+import           Control.Lens                     hiding (Context)
+import           Control.Monad                    (replicateM)
+import           Control.Monad.Trans.Class        (lift)
+import           Control.Monad.Trans.Reader       hiding (local)
 import           Control.Monad.Trans.State.Strict
-<<<<<<< HEAD
 import           Data.Foldable                    (fold)
 import           Data.Functor.Foldable            (cata)
 import           Data.List                        (foldl')
@@ -37,14 +35,6 @@
 import           Hedgehog                         (Gen)
 import qualified Hedgehog.Gen                     as Hog
 import qualified Hedgehog.Range                   as Hog
-=======
-import           Data.Foldable                  ( fold )
-import           Data.Functor.Foldable          ( cata )
-import qualified Data.Text                     as T
-import           Hedgehog                       ( Gen )
-import qualified Hedgehog.Gen                  as Hog
-import qualified Hedgehog.Range                as Hog
->>>>>>> c19a51a8
 import           VeriFuzz.Config
 import           VeriFuzz.Internal
 import           VeriFuzz.Verilog.AST
